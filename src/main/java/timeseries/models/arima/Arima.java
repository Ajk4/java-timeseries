--- conflicted
+++ resolved
@@ -193,8 +193,6 @@
     }
   }
 
-<<<<<<< HEAD
-=======
   /**
    * The maximum-likelihood estimate of the model variance, equal to the sum of squared residuals divided by the number
    * of observations.
@@ -240,7 +238,6 @@
     return this.maSmaCoeffs.clone();
   }
 
->>>>>>> 20b2f835
   private Matrix getInitialHessian(final double[] initParams) {
     final int n = initParams.length;
     final Matrix.IdentityBuilder builder = new Matrix.IdentityBuilder(n);
@@ -614,10 +611,7 @@
    *
    */
   public static final class ModelOrder {
-<<<<<<< HEAD
-=======
     
->>>>>>> 20b2f835
     final int p;
     final int d;
     final int q;
