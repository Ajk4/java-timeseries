--- conflicted
+++ resolved
@@ -31,19 +31,11 @@
     return doubles;
   }
 
-<<<<<<< HEAD
-  public static double[] newArray(Column data) {
-    final int size = data.size();
-    final double[] doubles = new double[size];
-    for (int i = 0; i < size; i++) {
-      doubles[i] = Double.parseDouble(data.get(i));
-=======
   public static double[] newArray(Double[] data) {
     final int size = data.length;
     final double[] doubles = new double[size];
     for (int i = 0; i < size; i++) {
       doubles[i] = data[i];
->>>>>>> 6a08a31a
     }
     return doubles;
   }
