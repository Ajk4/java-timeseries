--- conflicted
+++ resolved
@@ -195,84 +195,8 @@
         return "Real: " + Double.toString(this.value);
     }
 
-<<<<<<< HEAD
-=======
     @Override
     public int compareTo(Real other) {
         return Double.compare(this.value, other.value);
     }
-
-    /**
-     * An interval on the real line.
-     */
-    public static final class Interval {
-
-        private final Real lower;
-        private final Real upper;
-
-        Interval(final Real lower, final Real upper) {
-            this.lower = lower;
-            this.upper = upper;
-        }
-
-        public Interval(final double lower, final double upper) {
-            this.lower = Real.from(lower);
-            this.upper = Real.from(upper);
-        }
-
-        public double lowerDbl() {
-            return this.lower.value();
-        }
-
-        public double upperDbl() {
-            return this.upper.value();
-        }
-
-        public Real lower() {
-            return this.lower;
-        }
-
-        public Real upper() {
-            return this.upper;
-        }
-
-        public boolean endpointsEqual() {
-            return Math.abs(this.lower.value - this.upper.value) < EPSILON;
-        }
-
-        public boolean contains(final double value) {
-            if (lower.value < upper.value) {
-                return value >= lower.value && value <= upper.value;
-            }
-            return value <= lower.value && value >= upper.value;
-        }
-
-        public boolean doesntContain(final double value) {
-            return !contains(value);
-        }
-
-        @Override
-        public boolean equals(Object o) {
-            if (this == o) return true;
-            if (o == null || getClass() != o.getClass()) return false;
-
-            Interval interval = (Interval) o;
-
-            if (!lower.equals(interval.lower)) return false;
-            return upper.equals(interval.upper);
-        }
-
-        @Override
-        public int hashCode() {
-            int result = lower.hashCode();
-            result = 31 * result + upper.hashCode();
-            return result;
-        }
-
-        @Override
-        public String toString() {
-            return "(" + Double.toString(this.lower.value()) + ", " + Double.toString(this.upper.value()) + ")";
-        }
-    }
->>>>>>> d2e28b29
 }